#
# Copyright(c) 2019 Intel Corporation
# SPDX-License-Identifier: BSD-3-Clause-Clear
#

# Defines path to open cas repo
opencas_repo_path = '/path/to/opencas/repo'
<<<<<<< HEAD

# Test wrapper can be used in order to wrap some behaviours with custom features.
# By default (set to blank string) it is disabled. Use with caution
test_wrapper_dir = ''

# This command will be executed before every command that might require a proxy
# Example use case: exporting proxy in order to access external content
proxy_command = ''
=======
test_wrapper_dir = '/path/to/test/wrapper'
proxy_command = ''
cas_init_config_path = "/etc/opencas/opencas.conf"
>>>>>>> 028b71aa
<|MERGE_RESOLUTION|>--- conflicted
+++ resolved
@@ -5,7 +5,6 @@
 
 # Defines path to open cas repo
 opencas_repo_path = '/path/to/opencas/repo'
-<<<<<<< HEAD
 
 # Test wrapper can be used in order to wrap some behaviours with custom features.
 # By default (set to blank string) it is disabled. Use with caution
@@ -14,8 +13,4 @@
 # This command will be executed before every command that might require a proxy
 # Example use case: exporting proxy in order to access external content
 proxy_command = ''
-=======
-test_wrapper_dir = '/path/to/test/wrapper'
-proxy_command = ''
-cas_init_config_path = "/etc/opencas/opencas.conf"
->>>>>>> 028b71aa
+cas_init_config_path = "/etc/opencas/opencas.conf"